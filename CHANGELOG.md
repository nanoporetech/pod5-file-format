# Changelog
All notable changes, updates, and fixes to pod5 will be documented here

The format is based on [Keep a Changelog](http://keepachangelog.com/en/1.0.0/)
and this project adheres to [Semantic Versioning](https://semver.org/spec/v2.0.0.html).

## Unreleased
<<<<<<< HEAD
- Added `pod5 filter` tool to subset pod5 files with simple list of read ids
- Reworked `pod5 subset` to give better control over resources used
- Added `tqdm` progress bar to `pod5 subset` (disable with `POD5_PBAR=0`)
- `pod5 subset` can now parse csv and tsv tables / summaries
- Removed filepath header line from `pod5 inspect reads`

=======
- Versioning now controlled by VCS inspection using `setuptools_scm`
- Added version attributes to `lib-pod5`
>>>>>>> 84eb1e4e

## [0.1.8] 2023-02-23
- Update to zlib 1.2.13
- Update to zstd 1.5.4
- Pinned `pre-commit=v2.21.0` while supporting `python3.7`
- Added more `read_id` getter methods to `Reader`
- Fixed `pod5 inspect read`
- Reworked `pod5 convert to_fast5` output filenames to allow for `1-1` mapping
- Fixed `pod5 convert to_fast5` creating an empty fast5 output
- Fixed `pod5 convert to_fast5` ignoring the `--force_overwrite` argument
- Fixed issue where thread_pool.h wasn't shipped.
- Added support for python 3.8 + 3.10 on windows
- Added gcc7 linux build of pod5

## [0.1.5] - 2023-01-20
- Fixed issue where closing many pod5 files in sequence is slow.
- Fixed incorrect python types and adopted python type-checking.
- Explicitly re-exported `lib-pod5` public symbols and added `py.typed` marker file to support type-checking.

## [0.1.4] - 2022-12-22
- Linux python 3.11 wheels
- OSX arm64 wheel naming corrections - works with wider set of python executables
- rtd support

## [0.1.3] - 2022-12-16
### Changed
- Fixed osx arm64 wheel compatibility for older python versions.
- Fixed EndReason type errors.
- Renamed `EndReason.name` to `EndReason.reason` to access the inner enum and added
`EndReason.name` as a property to return the string representation of this enum value.
- Fixed EndReason in pod5 to fast5 conversion.
- Removed deprecated `Writer` functions.
- `BaseRead`, `Read`, `CompressedRead`, `Calibration` and `Pore` dataclasses are now mutable.
- Added `Reader.__iter__` method.

## [0.1.2] - 2022-12-06
### Changed
- Optimised the file writing utilities

## [0.1.1] - 2022-12-06
### Changed
- Restricted exported boost dependencies of conan package to just the boost::headers component.

## [0.1] - 2022-12-02
### Changed
- Fixed name of internal utils - "pad_file".
- Fixed spelling of various internal variables.
- Documentation edits
- Deprecated `Writer` methods `add_read_object` and `add_read_objects` for `add_read` and `add_reads` respectively.
- `Writer.add_reads` now handles both `Read` and `CompressedRead`.
- Removed direct pod5 tool scripts.
- Fixed `pod5 convert to_fast5`

## [0.0.43]
### Changed
- Reformat c++ code with more consistent format file.

## [0.0.42]
### Added
- Added `pod5` tools entry-point
- Added api to query file version information as written on disk.

### Changed
- Fixed signal_chunk_size type error in convert-from-fast5
- Replaced `ont_fast5_api` dependency with `vbz_h5py_plugin`
- Restructured Python packaging to include `lib_pod5_format` which contains the native bindings build from pybind11.
- `pod5_format` and `pod5_format_tools` are now pure python packages which depend on `lib_pod5_format`
- Python packages `pod5_format` and `pod5_format_tools` have been merged into single `pod5` pure-python package.
- `pod5-convert-from-fast5` `--output-one-to-one` reworked so that output files maintain the input structure making this argument more flexible and avoid filename clobbering.
- Added missing `lib_pod5.update_file` function to pyi.
- `pod5-convert-from-fast5` `output` now takes existing directories and
writes `output.pod5` (current behaviour) or creates a new file with the given name if it doesn't exist.
- Renamed arguments in tools relating to multi-processing / multi-threading from `-p/--processes` to the mode common `-t/--threads`.

## [0.0.41] - 2022-10-27
### Changed
- Fixed pod5-inspect erroring when loading data.
- Fixed issue where some files in between 0.34 - 0.38 wouldn't load correctly.

## [0.0.40] - 2022-10-27
### Changed
- Fixed migrating of large files from older versions.

## [0.0.39] - 2022-10-18
### Changed
- Fixed building against the c++ api - previously missing include files.

## [0.0.38] - 2022-10-18
### Removed
- Support for opening and writing "split" pod5 files. All API's now expect and return combined pod5 files.

### Changed
- All data in the read table that was previously contained in dictionaries of structs is now stored in the read table, or a new "run info" table.
    This change simplifies data access into the pod5 files, and helps users who want to convert the pod5 data to pandas or other arrow-compatible reader formats.
    Old data is migrated on load, and will continue to work, data can be permanently migrated using the tool `pod5-migrate`

## [0.0.37] - 2022-10-18
### Changed
- Updated Conan recipe to support building without specifying C++ standard version.

## [0.0.36] - 2022-10-07
### Changed
- Bump the Boost and Arrow versions to pick up latest changes.

## [0.0.35] - 2022-10-07
### Changed
- Support C++17 + C++20 with the conan package pod5 generates.

## [0.0.34] - 2022-10-05
### Changed
- Modified `pod5_format_tools/pod5_convert_to_fast5.py` to separate `pod5_convert_to_fast5_argparser()` and `convert_from_fast5()` out from `pod5_convert_from_fast5.main()`.

## [0.0.33] - 2022-10-05
### Changed
- File version is now V2, due to the addition of `num_samples`.

### Added
- Added `num_samples` field to read table, containing the total number of samples a read contains. The field is filled in by API if it doesn't exist.

## [0.0.32] - 2022-10-03
### Changed
- Fixed an issue where multi-threaded access to a single batch could cause a crash discovered by dorado testing.
- Fixed help text in convert to fast5 script.<|MERGE_RESOLUTION|>--- conflicted
+++ resolved
@@ -5,17 +5,15 @@
 and this project adheres to [Semantic Versioning](https://semver.org/spec/v2.0.0.html).
 
 ## Unreleased
-<<<<<<< HEAD
+- Versioning now controlled by VCS inspection using `setuptools_scm`
+- Added version attributes to `lib-pod5`
 - Added `pod5 filter` tool to subset pod5 files with simple list of read ids
 - Reworked `pod5 subset` to give better control over resources used
 - Added `tqdm` progress bar to `pod5 subset` (disable with `POD5_PBAR=0`)
 - `pod5 subset` can now parse csv and tsv tables / summaries
 - Removed filepath header line from `pod5 inspect reads`
+- `pod5 repack` now repacks all inputs one-to-one
 
-=======
-- Versioning now controlled by VCS inspection using `setuptools_scm`
-- Added version attributes to `lib-pod5`
->>>>>>> 84eb1e4e
 
 ## [0.1.8] 2023-02-23
 - Update to zlib 1.2.13
